defmodule HostCore.ProvidersTest do
  use ExUnit.Case, async: false
  doctest HostCore.Providers

  setup do
    {:ok, evt_watcher} =
      GenServer.start_link(HostCoreTest.EventWatcher, HostCore.Host.lattice_prefix())

    [
      evt_watcher: evt_watcher
    ]
  end

  @httpserver_path "test/fixtures/providers/httpserver.par.gz"
  @httpserver_key "VAG3QITQQ2ODAOWB5TTQSDJ53XK3SHBEIFNK4AYJ5RKAX2UNSCAPHA5M"
  @httpserver_link "default"
<<<<<<< HEAD
  @httpserver_oci "wasmcloud.azurecr.io/httpserver:0.14.0"
=======
  @httpserver_oci "wasmcloud.azurecr.io/httpserver:0.13.1"
  @httpserver_contract "wasmcloud:httpserver"
>>>>>>> aef10f2f

  test "can load provider from file", %{:evt_watcher => evt_watcher} do
    {:ok, _pid} =
      HostCore.Providers.ProviderSupervisor.start_provider_from_file(
        @httpserver_path,
        @httpserver_link
      )

    {:ok, bytes} = File.read(@httpserver_path)
    {:ok, par} = HostCore.WasmCloud.Native.par_from_bytes(bytes |> IO.iodata_to_binary())
    httpserver_key = par.claims.public_key
    httpserver_contract = par.contract_id

    :ok =
      HostCoreTest.EventWatcher.wait_for_provider_start(
        evt_watcher,
        httpserver_contract,
        @httpserver_link,
        httpserver_key
      )

    # Ensure provider is cleaned up regardless of test errors
    on_exit(fn ->
      HostCore.Providers.ProviderSupervisor.terminate_provider(httpserver_key, @httpserver_link)
    end)

    assert elem(Enum.at(HostCore.Providers.ProviderSupervisor.all_providers(), 0), 0) ==
             httpserver_key

    HostCore.Providers.ProviderSupervisor.terminate_provider(httpserver_key, @httpserver_link)

    :ok =
      HostCoreTest.EventWatcher.wait_for_provider_stop(
        evt_watcher,
        @httpserver_link,
        httpserver_key
      )

    assert HostCore.Providers.ProviderSupervisor.all_providers() == []
  end

  test "can load provider from OCI", %{:evt_watcher => evt_watcher} do
    {:ok, _pid} =
      HostCore.Providers.ProviderSupervisor.start_provider_from_oci(
        @httpserver_oci,
        "default"
      )

    # Ensure provider is cleaned up regardless of test errors
    on_exit(fn ->
      HostCore.Providers.ProviderSupervisor.terminate_provider(@httpserver_key, @httpserver_link)
    end)

    :ok =
      HostCoreTest.EventWatcher.wait_for_provider_start(
        evt_watcher,
        @httpserver_contract,
        @httpserver_link,
        @httpserver_key
      )

    assert elem(Enum.at(HostCore.Providers.ProviderSupervisor.all_providers(), 0), 0) ==
             @httpserver_key

    HostCore.Providers.ProviderSupervisor.terminate_provider(@httpserver_key, @httpserver_link)

    :ok =
      HostCoreTest.EventWatcher.wait_for_provider_stop(
        evt_watcher,
        @httpserver_link,
        @httpserver_key
      )

    assert HostCore.Providers.ProviderSupervisor.all_providers() == []
  end

  test "prevents starting duplicate local providers", %{:evt_watcher => evt_watcher} do
    {:ok, _pid} =
      HostCore.Providers.ProviderSupervisor.start_provider_from_file(
        @httpserver_path,
        @httpserver_link
      )

    {:ok, bytes} = File.read(@httpserver_path)
    {:ok, par} = HostCore.WasmCloud.Native.par_from_bytes(bytes |> IO.iodata_to_binary())
    httpserver_key = par.claims.public_key
    httpserver_contract = par.contract_id

    # Ensure provider is cleaned up regardless of test errors
    on_exit(fn ->
      HostCore.Providers.ProviderSupervisor.terminate_provider(httpserver_key, @httpserver_link)
    end)

    :ok =
      HostCoreTest.EventWatcher.wait_for_provider_start(
        evt_watcher,
        httpserver_contract,
        @httpserver_link,
        httpserver_key
      )

    assert elem(Enum.at(HostCore.Providers.ProviderSupervisor.all_providers(), 0), 0) ==
             httpserver_key

    {:error, reason} =
      HostCore.Providers.ProviderSupervisor.start_provider_from_file(
        @httpserver_path,
        @httpserver_link
      )

    assert reason == "Provider is already running on this host"

    provider_started_evts =
      HostCoreTest.EventWatcher.events_for_type(
        evt_watcher,
        "com.wasmcloud.lattice.provider_started"
      )
      |> Enum.count()

    assert provider_started_evts == 1

    assert elem(Enum.at(HostCore.Providers.ProviderSupervisor.all_providers(), 0), 0) ==
             httpserver_key

    HostCore.Providers.ProviderSupervisor.terminate_provider(httpserver_key, @httpserver_link)

    :ok =
      HostCoreTest.EventWatcher.wait_for_provider_stop(
        evt_watcher,
        @httpserver_link,
        httpserver_key
      )

    assert HostCore.Providers.ProviderSupervisor.all_providers() == []
  end
end<|MERGE_RESOLUTION|>--- conflicted
+++ resolved
@@ -14,12 +14,8 @@
   @httpserver_path "test/fixtures/providers/httpserver.par.gz"
   @httpserver_key "VAG3QITQQ2ODAOWB5TTQSDJ53XK3SHBEIFNK4AYJ5RKAX2UNSCAPHA5M"
   @httpserver_link "default"
-<<<<<<< HEAD
+
   @httpserver_oci "wasmcloud.azurecr.io/httpserver:0.14.0"
-=======
-  @httpserver_oci "wasmcloud.azurecr.io/httpserver:0.13.1"
-  @httpserver_contract "wasmcloud:httpserver"
->>>>>>> aef10f2f
 
   test "can load provider from file", %{:evt_watcher => evt_watcher} do
     {:ok, _pid} =
