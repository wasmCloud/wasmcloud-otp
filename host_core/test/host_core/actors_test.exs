--- conflicted
+++ resolved
@@ -4,16 +4,13 @@
   # information won't get bad/confusing results.
   use ExUnit.Case, async: false
 
-<<<<<<< HEAD
-  import HostCoreTest.Common, only: [cleanup: 2, standard_setup: 1]
+
+  import HostCoreTest.Common, only: [cleanup: 2, standard_setup: 1, standard_setup: 1]
   import HostCoreTest.EventWatcher, only: [wait_for_actor_start: 2, wait_for_actor_stop: 2]
-=======
+
   alias HostCore.Actors.ActorModule
   alias HostCore.Actors.ActorSupervisor
   alias HostCore.WasmCloud.Native
-
-  import HostCoreTest.Common, only: [actor_count: 2, cleanup: 2, standard_setup: 1]
->>>>>>> b3874f44
 
   @echo_key HostCoreTest.Constants.echo_key()
   @echo_wasi_key HostCoreTest.Constants.echo_wasi_key()
@@ -159,12 +156,9 @@
       on_exit(fn -> cleanup(pid, config) end)
 
       {:ok, bytes} = File.read(@echo_path)
-<<<<<<< HEAD
-      {:ok, _pid} = HostCore.Actors.ActorSupervisor.start_actor(bytes, config.host_key)
+
+      {:ok, _pid} = ActorSupervisor.start_actor(bytes, config.host_key)
       wait_for_actor_start(evt_watcher, @echo_key)
-=======
-      {:ok, _pid} = ActorSupervisor.start_actor(bytes, config.host_key)
->>>>>>> b3874f44
 
       req =
         %{
@@ -233,12 +227,9 @@
       on_exit(fn -> cleanup(pid, config) end)
 
       {:ok, bytes} = File.read(@echo_wasi_path)
-<<<<<<< HEAD
-      {:ok, _pid} = HostCore.Actors.ActorSupervisor.start_actor(bytes, config.host_key)
+
+      {:ok, _pid} = ActorSupervisor.start_actor(bytes, config.host_key)
       wait_for_actor_start(evt_watcher, @echo_wasi_key)
-=======
-      {:ok, _pid} = ActorSupervisor.start_actor(bytes, config.host_key)
->>>>>>> b3874f44
 
       req =
         %{
@@ -297,12 +288,9 @@
       on_exit(fn -> cleanup(pid, config) end)
 
       {:ok, bytes} = File.read(@echo_path)
-<<<<<<< HEAD
-      {:ok, _pid} = HostCore.Actors.ActorSupervisor.start_actor(bytes, config.host_key)
+
+      {:ok, _pid} = ActorSupervisor.start_actor(bytes, config.host_key)
       wait_for_actor_start(evt_watcher, @echo_key)
-=======
-      {:ok, _pid} = ActorSupervisor.start_actor(bytes, config.host_key)
->>>>>>> b3874f44
 
       seed = config.cluster_seed
 
@@ -367,13 +355,9 @@
           1
         )
 
-<<<<<<< HEAD
-      wait_for_actor_start(evt_watcher, @echo_key)
-
-      assert Process.alive?(pid |> List.first())
-=======
+
+      wait_for_actor_start(evt_watcher, @echo_key)    
       assert pid |> List.first() |> Process.alive?()
->>>>>>> b3874f44
 
       actor_count = actor_count(config.host_key, @echo_key)
 
@@ -436,18 +420,13 @@
       on_exit(fn -> cleanup(pid, config) end)
 
       {:ok, bytes} = File.read("test/fixtures/actors/ponger_s.wasm")
-<<<<<<< HEAD
-      {:ok, _pid} = HostCore.Actors.ActorSupervisor.start_actor(bytes, config.host_key)
-
-      {:ok, bytes} = File.read("test/fixtures/actors/pinger_s.wasm")
-      {:ok, _pid} = HostCore.Actors.ActorSupervisor.start_actor(bytes, config.host_key)
-      wait_for_actor_start(evt_watcher, @pinger_key)
-
-=======
+
       {:ok, _pid} = ActorSupervisor.start_actor(bytes, config.host_key)
+
       {:ok, bytes} = File.read("test/fixtures/actors/pinger_s.wasm")
       {:ok, _pid} = ActorSupervisor.start_actor(bytes, config.host_key)
->>>>>>> b3874f44
+      wait_for_actor_start(evt_watcher, @pinger_key)
+
       seed = config.cluster_seed
 
       req =
@@ -515,13 +494,9 @@
           1
         )
 
-<<<<<<< HEAD
+
       wait_for_actor_start(evt_watcher, @echo_key)
-
-      assert Process.alive?(pid |> List.first())
-=======
       assert pid |> List.first() |> Process.alive?()
->>>>>>> b3874f44
 
       res =
         ActorSupervisor.start_actor_from_oci(
@@ -580,12 +555,9 @@
       wait_for_actor_stop(evt_watcher, @echo_key)
 
       # restart actor
-<<<<<<< HEAD
-      {:ok, _pid} = HostCore.Actors.ActorSupervisor.start_actor(bytes, config.host_key)
+
+      {:ok, _pid} = ActorSupervisor.start_actor(bytes, config.host_key)
       wait_for_actor_start(evt_watcher, @echo_key)
-=======
-      {:ok, _pid} = ActorSupervisor.start_actor(bytes, config.host_key)
->>>>>>> b3874f44
 
       seed = config.cluster_seed
 
@@ -634,12 +606,9 @@
       on_exit(fn -> cleanup(pid, config) end)
 
       {:ok, bytes} = File.read(@randogenlogger_path)
-<<<<<<< HEAD
-      {:ok, _pid} = HostCore.Actors.ActorSupervisor.start_actor(bytes, config.host_key)
+
+      {:ok, _pid} = ActorSupervisor.start_actor(bytes, config.host_key)
       wait_for_actor_start(evt_watcher, @randogenlogger_key)
-=======
-      {:ok, _pid} = ActorSupervisor.start_actor(bytes, config.host_key)
->>>>>>> b3874f44
 
       seed = config.cluster_seed
 
