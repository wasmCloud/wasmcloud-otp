--- conflicted
+++ resolved
@@ -616,13 +616,9 @@
 
     Registry.register(Registry.ActorRegistry, claims.public_key, host_id)
 
-<<<<<<< HEAD
+
     HostCore.Claims.Manager.put_claims(host_id, lattice_prefix, claims)
     HostCore.Actors.ActorRpcSupervisor.start_or_reuse_consumer_supervisor(lattice_prefix, claims)
-=======
-    HostCore.Claims.Manager.put_claims(lattice_prefix, claims)
-    ActorRpcSupervisor.start_or_reuse_consumer_supervisor(lattice_prefix, claims)
->>>>>>> 70dc9961
 
     {:ok, agent} =
       Agent.start_link(fn ->
